--- conflicted
+++ resolved
@@ -7,16 +7,9 @@
 import torch as t
 import numpy as np
 
-<<<<<<< HEAD
-filename = '../../Downloads/114429_p.cxi'
-#filename = '../../../Projects/CSX_3_19/cxis/processed/114429_p.cxi'
-#filename = '../../../Projects/CSX_3_19/cxis/processed/115145_p.cxi'
-
-=======
 filename = '../../../Projects/CSX_3_19/cxis/processed/114429_p.cxi'
 filename = '../../../Projects/CSX_3_19/cxis/processed/115145_p.cxi'
 filename = '../../../Downloads/AuBalls_700ms_30nmStep_3_3SS_filter.cxi'
->>>>>>> bf8dbe08
 
 
 with h5py.File(filename,'r') as f:
@@ -32,17 +25,9 @@
 #dataset.to(device='cuda')
 dataset.get_as(device='cuda')
 
-#model.probe.requires_grad = False
-for loss in model.Adam_optimize(10, dataset):
-    print(loss)
 
-<<<<<<< HEAD
 for loss in model.ePIE(100, dataset):
     print(loss)
-=======
-#for loss in model.Adam_optimize(20, dataset, lr=0.0005):
-#    print(loss)
->>>>>>> bf8dbe08
 
 from matplotlib import pyplot as plt
 
