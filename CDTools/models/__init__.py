--- conflicted
+++ resolved
@@ -129,23 +129,16 @@
         data_loader = torchdata.DataLoader(dataset, batch_size=batch_size,
                                            shuffle=True)
 
-<<<<<<< HEAD
-
         # Define the optimizer
         optimizer = t.optim.Adam(self.parameters(), lr = lr)
 
-        return self.AD_optimize(iterations, data_loader, optimizer)
-=======
-        # Define the optimizer
-        optimizer = t.optim.Adam(self.parameters(), lr = lr)
 
-        
         # Define the scheduler
         if schedule:
             scheduler = t.optim.ReduceLROnPlateau(optimizer, factor=0.2)
         else:
             scheduler = None
-            
+
         return self.AD_optimize(iterations, data_loader, optimizer, scheduler=scheduler)
 
 
@@ -159,21 +152,16 @@
         else:
             data_loader = torchdata.DataLoader(dataset)
 
-        
+
         # Define the optimizer
         optimizer = t.optim.LBFGS(self.parameters(),
                                   lr = lr, history_size=history_size)
-        
+
         return self.AD_optimize(iterations, data_loader, optimizer)
 
->>>>>>> bf8dbe08
 
 
 
 from CDTools.models.simple_ptycho import SimplePtycho
-<<<<<<< HEAD
-#from CDTools.models.fancy_ptycho import FancyPtycho
-=======
 from CDTools.models.fancy_ptycho import FancyPtycho
-from CDTools.models.incoherent_ptycho import IncoherentPtycho
->>>>>>> bf8dbe08
+from CDTools.models.incoherent_ptycho import IncoherentPtycho