--- conflicted
+++ resolved
@@ -60,7 +60,7 @@
 
 def sinc_subpixel_shift(im, shift):
     """Performs a subpixel shift with sinc interpolation on the given tensor
-    
+
     The subpixel shift is done circularly via a multiplication with a linear
     phase mask in Fourier space.
 
@@ -116,21 +116,18 @@
 
     cor_fft = cmath.cmult(t.fft(im1,2),cmath.cconj(t.fft(im2,2)))
 
-<<<<<<< HEAD
-
-=======
     # Not sure if this is more or less stable than just the correlation
     # maximum - requires some testing
     cor = t.ifft(cor_fft / cmath.cabs(cor_fft)[:,:,None],2)
-    
-    
+
+
     # Now, I need to shift the array to pull out a contiguous window
     # around the correlation maximum
     try:
         search_around = search_around.cpu()
     except:
         search_around = t.tensor(search_around)
-        
+
     window_size = 15
     shift_zero = tuple(-search_around + t.tensor([window_size,window_size]))
     cor_window = t.roll(cor, shift_zero, dims=(0,1))[:2*window_size,:2*window_size]
@@ -150,12 +147,11 @@
     cormax = t.tensor([t.argmax(upsampled) // sh[1],
                        t.argmax(upsampled) % sh[1]]).to(device=upsampled.device)
     subpixel_shift = ((cormax + sh // 2) % sh - sh//2).to(dtype=upsampled.dtype)
-        
+
     return search_around.to(device=upsampled.device, dtype=upsampled.dtype) + \
-        subpixel_shift / resolution 
-    
-    
->>>>>>> bf8dbe08
+        subpixel_shift / resolution
+
+
 def find_pixel_shift(im1, im2):
     """Calculates the integer pixel shift between two images by maximizing the autocorrelation
 
@@ -177,19 +173,13 @@
         im2 = t.stack((im2,t.zeros_like(im2)),dim=-1)
 
 
-<<<<<<< HEAD
-    cor = cmath.cabs(t.ifft(cmath.cmult(t.fft(im1,2),
-                                        cmath.cconj(t.fft(im2,2))),2))
-
-=======
     cor_fft = cmath.cmult(t.fft(im1,2),cmath.cconj(t.fft(im2,2)))
 
     # Not sure if this is more or less stable than just the correlation
     # maximum - requires some testing
     cor = cmath.cabs(t.ifft(cor_fft / cmath.cabs(cor_fft)[:,:,None],2))
-    
-    
->>>>>>> bf8dbe08
+
+
     sh = t.tensor(cor.shape).to(device=im1.device)
     cormax = t.tensor([t.argmax(cor) // sh[1],
                        t.argmax(cor) % sh[1]]).to(device=im1.device)
