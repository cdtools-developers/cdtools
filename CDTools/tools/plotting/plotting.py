--- conflicted
+++ resolved
@@ -17,15 +17,11 @@
 __all__ = ['colorize', 'plot_amplitude', 'plot_phase',
            'plot_colorized', 'plot_translations', 'get_units_factor',
            'plot_nanomap', 'plot_real', 'plot_imag',
-<<<<<<< HEAD
-           'plot_nanomap_with_images']#,
-           #'polarized_plot_component_amplitudes',
-           #'polarized_plot_phase_ret',
-           #'polarized_plot_global_phases',
-           #'polarized_plot_ellipses']
-=======
-           'plot_nanomap_with_images']
->>>>>>> d7697433
+           'plot_nanomap_with_images',
+           'polarized_plot_component_amplitudes',
+           'polarized_plot_phase_ret',
+           'polarized_plot_global_phases',
+           'polarized_plot_ellipses']
 
 
 def colorize(z):
