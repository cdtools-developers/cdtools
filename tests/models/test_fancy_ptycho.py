import pytest
import torch as t

import cdtools

# Force all reconstructions to use the same RNG seed
t.manual_seed(0)


def test_center_probe(lab_ptycho_cxi):
    dataset = cdtools.datasets.Ptycho2DDataset.from_cxi(lab_ptycho_cxi)
    model = cdtools.models.FancyPtycho.from_dataset(
        dataset,
        n_modes=3,
        fourier_probe=False
    )
    base_probe = model.probe.detach().clone()
    model.center_probes()
    centered_probe = model.probe.detach().clone()

    fourier_model = cdtools.models.FancyPtycho.from_dataset(
        dataset,
        n_modes=3,
        fourier_probe=True,
    )

    fourier_model.probe.data = cdtools.tools.propagators.far_field(
        base_probe
    )

    fourier_model.probe.detach().clone()
    fourier_model.center_probes()
    fourier_centered_probe = fourier_model.probe.detach().clone()
    ifft_fourier_centered_probe = cdtools.tools.propagators.inverse_far_field(
        fourier_centered_probe)

    # So we know the code had to do something
    assert not t.allclose(base_probe, centered_probe)
    # And checking that they both do the same thing, whether or not
    # fourier_probe was set to True
    assert t.allclose(
        centered_probe,
        ifft_fourier_centered_probe,
        atol=1e-4,
        rtol=1e-3
    )


@pytest.mark.slow
def test_lab_ptycho(lab_ptycho_cxi, reconstruction_device, show_plot):

    print('\nTesting performance on the standard transmission ptycho dataset')
    dataset = cdtools.datasets.Ptycho2DDataset.from_cxi(lab_ptycho_cxi)

    # Test the masking system
    dataset.mask[110:115,65:70] = 0
    dataset.patterns[...,~dataset.mask] = t.max(dataset.patterns)
    
    model = cdtools.models.FancyPtycho.from_dataset(
        dataset,
        n_modes=3,
        oversampling=2,
        dm_rank=2,
        exponentiate_obj=True,
        probe_support_radius=120,
        propagation_distance=5e-3,
        units='mm',
        obj_view_crop=-50,
        use_qe_mask=True,  # test this in the case where no qe mask is defined
    )

    print('Running reconstruction on provided reconstruction_device,',
          reconstruction_device)
    model.to(device=reconstruction_device)
    dataset.get_as(device=reconstruction_device)

    for loss in model.Adam_optimize(50, dataset, lr=0.02, batch_size=10):
        print(model.report())
        if show_plot and model.epoch % 10 == 0:
            model.inspect(dataset)

    for loss in model.Adam_optimize(50, dataset, lr=0.005, batch_size=50):
        print(model.report())
        if show_plot and model.epoch % 10 == 0:
            model.inspect(dataset)
<<<<<<< HEAD
=======
            
    for loss in model.Adam_optimize(25, dataset, lr=0.001, batch_size=50):
        print(model.report())
        if show_plot and model.epoch % 10 == 0:
            model.inspect(dataset)
>>>>>>> 5d43b058

    model.tidy_probes()

    if show_plot:
        model.inspect(dataset)
        model.compare(dataset)

    # If this fails, the reconstruction has gotten worse
    assert model.loss_history[-1] < 0.0013
<|MERGE_RESOLUTION|>--- conflicted
+++ resolved
@@ -83,14 +83,11 @@
         print(model.report())
         if show_plot and model.epoch % 10 == 0:
             model.inspect(dataset)
-<<<<<<< HEAD
-=======
             
     for loss in model.Adam_optimize(25, dataset, lr=0.001, batch_size=50):
         print(model.report())
         if show_plot and model.epoch % 10 == 0:
             model.inspect(dataset)
->>>>>>> 5d43b058
 
     model.tidy_probes()
 
