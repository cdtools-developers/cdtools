import numpy as np
<<<<<<< HEAD
import pytest
=======
>>>>>>> 25ca3a93
import torch as t
from scipy import linalg as la
from scipy.sparse import linalg as spla

from cdtools.tools import analysis, initializers
from cdtools.tools.analysis import line_based_frc


def test_product_svd():

    rank = 4
    shape_A = (12, rank)
    shape_B = (rank, 9)
    A = np.random.rand(*shape_A) + 1j * np.random.rand(*shape_A)
    B = np.random.rand(*shape_B) + 1j * np.random.rand(*shape_B)

    AB = np.matmul(A, B)
    U_1, S_1, Vh_1 = t.linalg.svd(t.as_tensor(AB), full_matrices=False)

    U_2, S_2, Vh_2 = analysis.product_svd(t.as_tensor(A), t.as_tensor(B))
    check_AB = U_2 @ t.diag_embed(S_2).to(dtype=Vh_2.dtype) @ Vh_2

    # So, at a minimum, U S Vh = AB
    assert np.allclose(AB, check_AB.numpy())

    # SVD is only defined up to an arbitrary complex valued phase per
    # singular vector, so all we can ask for in the comparison is that the
    # magnitudes here are
    assert np.allclose(S_1[:rank].numpy(), S_2.numpy())
    prod_U = U_1[:, :rank].transpose(0, 1).conj() @ U_2
    prod_Vh = Vh_1[:rank, :] @ Vh_2.transpose(0, 1).conj()
    assert np.allclose(t.abs(prod_U).numpy(), np.eye(rank))
    assert np.allclose(t.abs(prod_Vh).numpy(), np.eye(rank))
    # Confirms that the phases are consistent between the two, I think
    # it's redundant with the first check but I'm not sure
    assert np.allclose(prod_Vh.numpy(), prod_U.numpy())

    # test with numpy
    U_3, S_3, Vh_3 = analysis.product_svd(A, B)
    assert isinstance(U_3, np.ndarray)
    assert isinstance(S_3, np.ndarray)
    assert isinstance(Vh_3, np.ndarray)

    assert np.allclose(S_1[:rank].numpy(), S_3)
    prod_U = U_1[:, :rank].transpose(0, 1).numpy().conj() @ U_3
    prod_Vh = Vh_1[:rank, :].numpy() @ Vh_3.transpose().conj()
    assert np.allclose(np.abs(prod_U), np.eye(rank))
    assert np.allclose(np.abs(prod_Vh), np.eye(rank))
    # Confirms that the phases are consistent between the two, I think
    # it's redundant with the first check but I'm not sure
    assert np.allclose(prod_Vh, prod_U)


def test_orthogonalize_probes():

    op = analysis.orthogonalize_probes

    probe_xs = np.arange(64) - 32
    probe_ys = np.arange(76) - 38
    probe_Ys, probe_Xs = np.meshgrid(probe_ys, probe_xs)
    probe_Rs = np.sqrt(probe_Xs**2 + probe_Ys**2)

    probes = np.array(
        [
            10 * np.exp(-(probe_Rs**2) / (2 * 10**2 + 1j)),
            3 * np.exp(-(probe_Rs**2) / (2 * 12**2 - 3j)),
            1 * np.exp(-(probe_Rs**2) / (2 * 15**2)),
        ]
    )

    weight_matrix_none = None
    weight_matrix_single = np.random.randn(1, 3) + 1j * np.random.randn(1, 3)
    weight_matrix_small = np.random.randn(2, 3) + 1j * np.random.randn(2, 3)
    weight_matrix_medium = np.random.randn(3, 3) + 1j * np.random.randn(3, 3)
    weight_matrix_large = np.random.randn(7, 3) + 1j * np.random.randn(7, 3)

    weight_matrices = [
        weight_matrix_none,
        weight_matrix_single,
        weight_matrix_small,
        weight_matrix_medium,
        weight_matrix_large,
    ]

    for weight_matrix in weight_matrices:
        ortho_probes_np, rwm_np = op(
            probes, weight_matrix=weight_matrix, return_reexpressed_weights=True
        )
        assert isinstance(ortho_probes_np, np.ndarray)
        assert isinstance(rwm_np, np.ndarray)

        probes_t = t.as_tensor(probes)
        wm_t = (
            t.as_tensor(weight_matrix) if weight_matrix is not None else weight_matrix
        )

        ortho_probes_t, rwm_t = op(
            probes_t, weight_matrix=wm_t, return_reexpressed_weights=True
        )
        assert t.is_tensor(ortho_probes_t)
        assert t.is_tensor(rwm_t)

        assert np.allclose(ortho_probes_np, ortho_probes_t.numpy())
        assert np.allclose(rwm_np, rwm_t.numpy())

        # Now we test a if wm @ ortho_probes is actually the original
        # input
        if weight_matrix is not None:
            realized_probes = np.tensordot(weight_matrix, probes, axes=1)
        else:
            realized_probes = probes

        calculated_probes = np.tensordot(rwm_np, ortho_probes_np, axes=1)

        assert np.allclose(realized_probes, calculated_probes)

        # Now we test if the orthogonalized probes are orthogonalized
        reshaped_probes = ortho_probes_np.reshape(
            (
                ortho_probes_np.shape[0],
                ortho_probes_np.shape[1] * ortho_probes_np.shape[2],
            )
        )
        products = np.matmul(reshaped_probes, reshaped_probes.conj().transpose())

        if weight_matrix is not None:
            output_nmodes = min(weight_matrix.shape[0], probes.shape[0])
        else:
            output_nmodes = probes.shape[0]

        for i in range(output_nmodes):
            for j in range(i + 1, output_nmodes):
                assert np.isclose(products[i, j], 0)

        # And now we test if they multiply to the same density matrix as
        # the original probes + weight matrix
        reshaped_realized_probes = realized_probes.reshape(
            (
                realized_probes.shape[0],
                realized_probes.shape[1] * realized_probes.shape[2],
            )
        )

        dm_original = np.matmul(
            reshaped_realized_probes.conj().transpose(), reshaped_realized_probes
        )
        dm_output = np.matmul(reshaped_probes.conj().transpose(), reshaped_probes)
        assert np.allclose(dm_original, dm_output)

        # And finally, we confirm that what we have are the eigenvectors/values
        # of that density matrix
        w, v = spla.eigsh(dm_original, k=output_nmodes)
        assert np.allclose(w, np.diag(products))

        cross_products = np.matmul(reshaped_probes, np.sqrt(w) * v)
        # The abs accounts for the fact that the phase of the eigenvectors
        # is undefined
        assert np.allclose(np.abs(cross_products), np.abs(products))


def test_standardize():

    # Start by making a probe and object that should meet the standardization
    # conditions
    probe = initializers.gaussian((230, 240), (20, 20), curvature=(0.01, 0.01)).numpy()
    probe = probe * np.sqrt(len(probe.ravel()) / np.sum(np.abs(probe) ** 2))
    probe = probe * np.exp(-1j * np.angle(np.sum(probe)))

    assert np.isclose(1, np.sum(np.abs(probe) ** 2) / len(probe.ravel()))
    assert np.angle(np.sum(probe)) < 2e-7

    obj = 30 * np.random.rand(230, 240) * np.exp(1j * (np.random.rand(230, 240) - 0.5))
    obj_slice = np.s_[
        (obj.shape[0] // 8) * 3:(obj.shape[0] // 8) * 5,
        (obj.shape[1] // 8) * 3:(obj.shape[1] // 8) * 5,
    ]

    obj = obj * np.exp(-1j * np.angle(np.sum(obj[obj_slice])))
    assert np.isclose(0, np.angle(np.sum(obj[obj_slice])))

    # Then make a nonstandard version of them and standardize it
    # First, don't add a phase ramp and test
    test_probe = probe * 37.6 * np.exp(1j * 0.35)
    test_obj = obj / 37.6 * np.exp(1j * 1.43)
    s_probe, s_obj = analysis.standardize(test_probe, test_obj)
    assert np.allclose(probe, s_probe)
    assert np.allclose(obj, s_obj)

    # Test that it works on torch tensors
    s_probe, s_obj = analysis.standardize(
        t.as_tensor(test_probe, dtype=t.complex64),
        t.as_tensor(test_obj, dtype=t.complex64),
    )
    s_probe = s_probe.numpy()
    s_obj = s_obj.numpy()
    assert np.allclose(probe, s_probe)
    assert np.allclose(obj, s_obj)

    # Then do one with a phase ramp
    phase_ramp_dir = np.random.rand(2) - 0.5

    probe_Xs, probe_Ys = np.mgrid[: probe.shape[0], : probe.shape[1]]
    phase_ramp = np.exp(
        1j * probe_Ys * phase_ramp_dir[1] + 1j * probe_Xs * phase_ramp_dir[0]
    )
    test_probe = test_probe * phase_ramp

    obj_Xs, obj_Ys = np.mgrid[: obj.shape[0], : obj.shape[1]]
    obj_phase_ramp = np.exp(
        -1j * obj_Ys * phase_ramp_dir[1] + -1j * obj_Xs * phase_ramp_dir[0]
    )
    test_obj = test_obj * obj_phase_ramp

    s_probe, s_obj = analysis.standardize(test_probe, test_obj, correct_ramp=True)

    assert np.max(s_probe - probe) / np.max(np.abs(probe)) < 1e-4
    assert np.max(s_obj - obj) / np.max(np.abs(obj)) < 1e-4

    # Finally a test with the phase ramp and multiple probes
    subdominant_probe = (0.1 * np.random.rand(230, 240) * np.exp(1j * (np.random.rand(230, 240) - 0.5)))
    subdominant_probe = subdominant_probe * np.exp(-1j * np.angle(np.sum(subdominant_probe)))
    test_subdominant_probe = subdominant_probe * 37.6
    test_subdominant_probe = test_subdominant_probe * phase_ramp

    incoh_probe = np.array([test_probe, test_subdominant_probe])

    s_probe, s_obj = analysis.standardize(incoh_probe, test_obj, correct_ramp=True)

    assert np.max(s_probe[0] - probe) / np.max(np.abs(probe)) < 1e-4
    assert np.max(s_obj - obj) / np.max(np.abs(obj)) < 1e-4
    assert np.max(s_probe[1] - subdominant_probe) / np.max(np.abs(subdominant_probe)) < 1e-4


def test_synthesize_reconstructions():
    # I can only really test for a lack of failures, so I think my plan
    # will be to create a dataset that just needs to be added and see that
    # it successfully doesn't mess it up.

    # Start by making a probe and object that should meet the standardization
    # conditions
    probe = initializers.gaussian((230, 240), (20, 20), curvature=(0.01, 0.01)).numpy()
    probe = probe * np.sqrt(len(probe.ravel()) / np.sum(np.abs(probe) ** 2))
    probe = probe * np.exp(-1j * np.angle(np.sum(probe)))

    assert np.isclose(1, np.sum(np.abs(probe) ** 2) / len(probe.ravel()))
    assert np.abs(np.angle(np.sum(probe))) < 2e-7

    obj = 30 * np.random.rand(230, 240) * np.exp(1j * (np.random.rand(230, 240) - 0.5))
    obj_slice = np.s_[
        (obj.shape[0] // 8) * 3:(obj.shape[0] // 8) * 5,
        (obj.shape[1] // 8) * 3:(obj.shape[1] // 8) * 5,
    ]

    obj = obj * np.exp(-1j * np.angle(np.sum(obj[obj_slice])))
    assert np.isclose(0, np.angle(np.sum(obj[obj_slice])))

    # Now I make stacks of identical probes and objects
    probes = [probe, probe, probe, probe]
    probe = np.copy(probe)
    objects = [obj, obj, obj, obj]
    obj = np.copy(obj)

    s_probe, s_obj, obj_stack = analysis.synthesize_reconstructions(probes, objects)
    assert np.max(s_probe - probe) < 2e-5
    assert np.max(s_obj - obj) < 2e-5
    for t_obj in obj_stack:
        assert np.max(t_obj - obj) < 5e-5


def test_calc_consistency_prtf():

    # Create an object with a specific structure
    obj = (30 * np.random.rand(1030, 1040) * np.exp(1j * (np.random.rand(1030, 1040) - 0.5)))

    #
    synth_obj = np.sqrt(0.7) * obj

    obj_stack = [obj, obj, obj, obj]

    basis = np.array([[0, 2, 0], [3, 0, 0]])

    freqs, prtf = analysis.calc_consistency_prtf(synth_obj, obj_stack, basis)
    assert np.allclose(prtf, 0.7)

    freqs, prtf = analysis.calc_consistency_prtf(synth_obj, obj_stack, basis, nbins=30)
    assert np.allclose(prtf, 0.7)

    # Check that it also works with torch input
    t_synth_obj = t.as_tensor(synth_obj)
    t_obj_stack = [t.as_tensor(obj) for obj in obj_stack]
    freqs, prtf = analysis.calc_consistency_prtf(
        t_synth_obj, t_obj_stack, basis, nbins=30
    )
    assert np.allclose(prtf.numpy(), 0.7)

    # And also when the basis is in torch
    t_synth_obj = t.as_tensor(synth_obj)
    t_obj_stack = [t.as_tensor(obj) for obj in obj_stack]
    freqs, prtf = analysis.calc_consistency_prtf(
        t_synth_obj, t_obj_stack, t.Tensor(basis), nbins=30
    )
    assert np.allclose(prtf.numpy(), 0.7)

    # Check that is uses the right number of bins
    assert len(prtf) == 30
    assert len(freqs) == 30

    # Check that the maximum frequency is correct for the basis
    assert np.isclose(freqs[-1] - freqs[-2] + freqs[-1], np.sqrt(1 / 4**2 + 1 / 6**2))


def test_calc_deconvolved_cross_correlation():

    obj1 = np.random.rand(200, 300) + 1j * np.random.rand(200, 300)
    obj2 = np.random.rand(200, 300) + 1j * np.random.rand(200, 300)

    cor_fft = np.fft.fft2(obj1) * np.conj(np.fft.fft2(obj2))

    # Not sure if this is more or less stable than just the correlation
    # maximum - requires some testing
    np_cor = np.fft.ifft2(cor_fft / np.abs(cor_fft))
    # test with numpy inputs
    test_cor = analysis.calc_deconvolved_cross_correlation(
        obj1, obj2, im_slice=np.s_[:, :]
    )
    assert np.allclose(test_cor, np_cor)

    # test with pytorch inputs
    obj1_t = t.as_tensor(obj1)
    obj2_t = t.as_tensor(obj2)
    test_cor_t = analysis.calc_deconvolved_cross_correlation(
        obj1_t, obj2_t, im_slice=np.s_[:, :]
    )

    assert np.allclose(test_cor_t.numpy(), np_cor)


def test_calc_frc():

    obj1 = np.random.rand(270, 230) + 1j * np.random.rand(270, 230)
    obj2 = np.random.rand(270, 230) + 1j * np.random.rand(270, 230)

    basis = np.array([[0, 2, 0], [3, 0, 0]])

    nbins = 100
    snr = 2

    cor_fft = np.fft.fftshift(np.fft.fft2(obj1[10:-10, 20:-20])) * np.fft.fftshift(
        np.conj(np.fft.fft2(obj2[10:-10, 20:-20]))
    )

    F1 = np.abs(np.fft.fftshift(np.fft.fft2(obj1[10:-10, 20:-20]))) ** 2
    F2 = np.abs(np.fft.fftshift(np.fft.fft2(obj2[10:-10, 20:-20]))) ** 2

    di = np.linalg.norm(basis[:, 0])
    dj = np.linalg.norm(basis[:, 1])

    i_freqs = np.fft.fftshift(np.fft.fftfreq(cor_fft.shape[0], d=di))
    j_freqs = np.fft.fftshift(np.fft.fftfreq(cor_fft.shape[1], d=dj))

    Js, Is = np.meshgrid(j_freqs, i_freqs)
    Rs = np.sqrt(Is**2 + Js**2)

    numerator, bins = np.histogram(Rs, bins=nbins, weights=cor_fft)
    denominator_F1, bins = np.histogram(Rs, bins=nbins, weights=F1)
    denominator_F2, bins = np.histogram(Rs, bins=nbins, weights=F2)
    n_pix, bins = np.histogram(Rs, bins=nbins)
    bins = bins[:-1]

    frc = numerator / np.sqrt(denominator_F1 * denominator_F2)
    # This moves from combined-image SNR to single-image SNR
    snr /= 2

    threshold = (snr + (2 * snr + 1) / np.sqrt(n_pix)) / (
        1 + snr + (2 * np.sqrt(snr)) / np.sqrt(n_pix)
    )

    test_bins, test_frc, test_threshold = analysis.calc_frc(
        obj1,
        obj2,
        basis,
        im_slice=np.s_[10:-10, 20:-20],
        nbins=100,
        snr=2,
        limit="corner",
    )

    assert np.allclose(bins, test_bins)
    assert np.allclose(frc, test_frc)
    assert np.allclose(threshold, test_threshold)

    # try again with complex
    obj1_torch = t.as_tensor(obj1)
    obj2_torch = t.as_tensor(obj2)
    basis_torch = t.tensor(basis)

    test_bins_t, test_frc_t, test_threshold_t = analysis.calc_frc(
        obj1_torch,
        obj2_torch,
        basis_torch,
        im_slice=np.s_[10:-10, 20:-20],
        nbins=100,
        snr=2,
        limit="corner",
    )

    assert np.allclose(bins, test_bins_t.numpy())
    assert np.allclose(frc, test_frc_t.numpy())
    assert np.allclose(threshold, test_threshold_t.numpy())


def test_calc_rms_error():
    field_1 = t.rand(14, 19, dtype=t.complex64)
    field_2 = t.rand(14, 19, dtype=t.complex64)

    # Check that the calculation is insensitive to phase
    assert t.allclose(
        analysis.calc_rms_error(field_1, field_2),
        analysis.calc_rms_error(field_1, np.exp(0.7j) * field_2),
    )

    # And that it is sensitive to phase if we turn off the
    assert not t.allclose(
        analysis.calc_rms_error(field_1, field_2, align_phases=False),
        analysis.calc_rms_error(field_1, np.exp(0.7j) * field_2, align_phases=False),
    )

    # Check that the result is positive
    assert analysis.calc_rms_error(field_1, field_2) > 0

    # And that it is a smaller number with align_phases on
    assert analysis.calc_rms_error(field_1, field_2) <= analysis.calc_rms_error(
        field_1, field_2, align_phases=False
    )

    # Now we check against an explicit implementation:
    gamma = field_1 * t.conj(field_2)
    gamma /= t.abs(gamma)

    # This is an alternate way of doing the calculation. Actually, would this
    # be a better implementation anyway? Probably no difference tbh.
    rms_error_nophase = t.sqrt(
        (
            t.mean(t.abs(field_1) ** 2)
            + t.mean(t.abs(field_2) ** 2)
            - 2 * t.abs(t.mean(field_1 * t.conj(field_2)))
        )
    )
    assert t.allclose(rms_error_nophase, analysis.calc_rms_error(field_1, field_2))

    rms_error_phase = t.sqrt(
        (
            t.mean(t.abs(field_1) ** 2)
            + t.mean(t.abs(field_2) ** 2)
            - 2 * t.real(t.mean(field_1 * t.conj(field_2)))
        )
    )

    assert t.allclose(
        rms_error_phase, analysis.calc_rms_error(field_1, field_2, align_phases=False)
    )

    # Now let's test that it works along a dimension:

    field_1 = t.rand(3, 14, 19, dtype=t.complex64)
    field_2 = t.rand(3, 14, 19, dtype=t.complex64)
    result = analysis.calc_rms_error(field_1, field_2, normalize=True)
    assert result.shape == t.Size([3])

    for i in range(3):
        assert t.allclose(
            analysis.calc_rms_error(field_1[i], field_2[i], normalize=True), result[i]
        )


def test_calc_fidelity():

    fields_1 = t.rand(2, 30, 17, dtype=t.complex128)
    fields_2 = t.rand(3, 30, 17, dtype=t.complex128)

    dm_1 = t.reshape(fields_1, (2, -1))
    dm_1 = t.tensordot(dm_1.transpose(0, 1), dm_1.conj(), dims=1).numpy()
    dm_2 = t.reshape(fields_2, (3, -1))
    dm_2 = t.tensordot(dm_2.transpose(0, 1), dm_2.conj(), dims=1).numpy()

    sqrt_dm_1 = la.sqrtm(dm_1).astype(dm_1.dtype)
    inner_mat = la.sqrtm(np.dot(np.dot(sqrt_dm_1, dm_2), sqrt_dm_1))
    inner_mat = inner_mat.astype(dm_1.dtype)  # la.sqrtm doubles the precision
    fidelity = t.as_tensor(np.abs(np.trace(inner_mat)) ** 2)

    assert t.isclose(fidelity, analysis.calc_fidelity(fields_1, fields_2))

    # Check that it reduces to the overlap for coherent fields
    fields_1 = t.rand(1, 30, 17, dtype=t.complex128)
    fields_2 = t.rand(1, 30, 17, dtype=t.complex128)

    assert t.isclose(
        t.abs(t.sum(fields_1 * fields_2.conj())) ** 2,
        analysis.calc_fidelity(fields_1, fields_2),
    )
    # Checking that it works with extra dimensions
    fields_1 = t.rand(3, 3, 30, 17, dtype=t.complex128)
    fields_2 = t.rand(3, 1, 30, 17, dtype=t.complex128)
    field_3 = t.rand(1, 30, 17, dtype=t.complex128)

    fidelities = analysis.calc_fidelity(fields_1, fields_2)
    fidelities_2 = analysis.calc_fidelity(fields_1, field_3)
    for i in range(3):
        assert t.isclose(
            analysis.calc_fidelity(fields_1[i], fields_2[i]), fidelities[i]
        )
        assert t.isclose(analysis.calc_fidelity(fields_1[i], field_3), fidelities_2[i])

    # Check that the diensionality argument works
    fields_1 = t.rand(3, 2, 12, dtype=t.complex128)
    fields_2 = t.rand(3, 2, 12, dtype=t.complex128)

    assert analysis.calc_fidelity(fields_1, fields_2, dims=1).shape == t.Size([3])

    fields_1 = t.rand(3, 2, 12, 4, 5, dtype=t.complex128)
    fields_2 = t.rand(3, 2, 12, 4, 5, dtype=t.complex128)

    assert analysis.calc_fidelity(fields_1, fields_2, dims=3).shape == t.Size([3])


def test_calc_generalized_rms_error():

    # Test that it matches the rms error for coherent fields

    fields_1 = t.rand(1, 30, 17, dtype=t.complex128)
    fields_2 = t.rand(1, 30, 17, dtype=t.complex128)

    assert t.isclose(
        analysis.calc_generalized_rms_error(fields_1, fields_2),
        analysis.calc_rms_error(fields_1[0], fields_2[0], align_phases=True),
    )

    # Test that it is independent of field order
    fields_1 = t.rand(5, 30, 17, dtype=t.complex128)
    fields_2 = t.rand(3, 30, 17, dtype=t.complex128)
    fields_3 = fields_2.flip(0)

    assert t.isclose(
        analysis.calc_generalized_rms_error(fields_1, fields_2),
        analysis.calc_generalized_rms_error(fields_1, fields_3),
    )

    # Test with leading dimensions
    fields_1 = t.rand(3, 4, 2, 10, 17, dtype=t.complex128)
    fields_2 = t.rand(3, 4, 3, 10, 17, dtype=t.complex128)

    assert analysis.calc_generalized_rms_error(fields_1, fields_2).shape == t.Size(
        [3, 4]
    )

    # And test with different number of dimensions dims
    # Test that it is independent of field order
    fields_1 = t.rand(3, 6, 17, dtype=t.complex128)
    fields_2 = t.rand(3, 1, 17, dtype=t.complex128)
    fields_3 = fields_2.flip(0)

<<<<<<< HEAD
    assert (analysis.calc_generalized_rms_error(fields_1, fields_2, dims=1).shape == t.Size([3]))


def test_line_based_frc():
    # First test some basic input with two fields of the same size
    field_1 = t.rand(30, 17, dtype=t.complex128)
    field_2 = t.rand(30, 17, dtype=t.complex128)

    # Compute FRC
    freq, frc, res_dict = line_based_frc(field_1, field_2,
                                         axis=1, n_bins=50,
                                         thresholds={"1/7": 1/7},
                                         )

    # check if length of frc is longer than 0
    assert len(frc) > 0
    # check if freq is same length as frc
    assert len(freq) == len(frc)
    # check if res_dict is a dictionary
    assert isinstance(res_dict, dict)

    # Now check if it works with numpy arrays
    field_1_np = field_1.numpy()
    field_2_np = field_2.numpy()

    freq_np, frc_np, res_dict_np = line_based_frc(field_1_np, field_2_np)

    # Do the same checks as above
    assert len(frc_np) > 0
    assert len(freq_np) == len(frc_np)
    assert isinstance(res_dict_np, dict)

    # Create test images from the provided example
    def create_stripe_test_pattern(shape, stripe_spacing, noise_level=0.1):
        """Create test pattern with anisotropic stripes"""
        h, w = shape

        # Create vertical stripes (varying along x-axis)
        x = np.arange(w)
        pattern = np.sin(2 * np.pi * x / stripe_spacing)

        # Broadcast to full image
        image = np.tile(pattern, (h, 1))

        # Add some modulation along y-axis for realism
        y = np.arange(h)
        y_mod = 1 + 0.3 * np.sin(2 * np.pi * y / (h // 3))
        image = image * y_mod[:, np.newaxis]

        # make the lower part 0
        image[7 * h // 8:] = 0

        # Add noise
        image += noise_level * np.random.randn(h, w)

        return image

    shape = (200, 300)
    stripe_spacing = 8  # pixels

    unit = "nm"
    pixel_size = 19.0  # nm, for example

    # Create two slightly different versions to simulate repeated measurements
    np.random.seed(42)
    image1 = create_stripe_test_pattern(
        shape,
        stripe_spacing,
        noise_level=0.05,
    )

    np.random.seed(43)  # Different seed for second image
    image2 = create_stripe_test_pattern(
        shape,
        stripe_spacing,
        noise_level=0.05,
    )

    frc_thresholds = {"1/2": 0.5, "1/4": 0.25, "1/7": 1 / 7}

    # Compute binned FRC
    frequencies, frc_curve, res_dict = line_based_frc(
        image1, image2, axis=1, n_bins=100, thresholds=frc_thresholds,
        pixel_size=pixel_size, unit=unit
    )

    # run through the above checks
    assert len(frc) > 0
    assert len(freq) == len(frc)
    assert isinstance(res_dict, dict)

    # check if the values are within expected ranges
    assert res_dict["1/2"] > 70.0 and res_dict["1/2"] < 75.0
    assert res_dict["1/4"] > 52.0 and res_dict["1/4"] < 57.0
    assert res_dict["1/7"] > 45.0 and res_dict["1/7"] < 48.0

    # Now lets check if we catch some errors correctly
    # Check if it raises an error for non-2D input
    with pytest.raises(ValueError):
        line_based_frc(np.random.rand(30, 17, 3), np.random.rand(30, 17, 3))
        line_based_frc(np.random.rand(30, 17, 3), np.random.rand(30, 17))
        line_based_frc("string", np.random.rand(30, 17))
=======
    assert analysis.calc_generalized_rms_error(
        fields_1, fields_2, dims=1
    ).shape == t.Size([3])
>>>>>>> 25ca3a93
<|MERGE_RESOLUTION|>--- conflicted
+++ resolved
@@ -1,8 +1,5 @@
 import numpy as np
-<<<<<<< HEAD
 import pytest
-=======
->>>>>>> 25ca3a93
 import torch as t
 from scipy import linalg as la
 from scipy.sparse import linalg as spla
@@ -564,7 +561,7 @@
     fields_2 = t.rand(3, 1, 17, dtype=t.complex128)
     fields_3 = fields_2.flip(0)
 
-<<<<<<< HEAD
+
     assert (analysis.calc_generalized_rms_error(fields_1, fields_2, dims=1).shape == t.Size([3]))
 
 
@@ -667,8 +664,3 @@
         line_based_frc(np.random.rand(30, 17, 3), np.random.rand(30, 17, 3))
         line_based_frc(np.random.rand(30, 17, 3), np.random.rand(30, 17))
         line_based_frc("string", np.random.rand(30, 17))
-=======
-    assert analysis.calc_generalized_rms_error(
-        fields_1, fields_2, dims=1
-    ).shape == t.Size([3])
->>>>>>> 25ca3a93
