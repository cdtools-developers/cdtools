"""This module contains the base CDIModel class for CDI Models.

The subclasses of the main CDIModel class are required to define their
own implementations of the following functions:

Loading and Saving
------------------
from_dataset
    Creates a CDIModel from an appropriate CDataset
simulate_to_dataset
    Creates a CDataset from the simulation defined in the model
save_results
    Saves out a dictionary with the recovered parameters


Simulation
----------
interaction
    Simulates exit waves from experimental parameters
forward_propagator
    The propagator from the experiment plane to the detector plane
backward_propagator
    Optional, the propagator from the detector plane to the experiment plane
measurement
    Simulates the detector readout from a detector plane wavefront
loss
    the loss function to report and use for automatic differentiation

"""

import torch as t
from matplotlib import pyplot as plt
from matplotlib.widgets import Slider
from matplotlib import ticker
import numpy as np
import time
from contextlib import contextmanager
from cdtools.tools.data import nested_dict_to_h5, h5_to_nested_dict, nested_dict_to_numpy, nested_dict_to_torch
<<<<<<< HEAD
=======
from cdtools.reconstructors import AdamReconstructor, LBFGSReconstructor, SGDReconstructor
>>>>>>> 5d43b058
from cdtools.datasets import CDataset
from typing import List, Union, Tuple
import os

__all__ = ['CDIModel']


class CDIModel(t.nn.Module):
    """This base model defines all the functions that must be exposed for a valid CDIModel subclass

    Most of the functions only raise a NotImplementedError at this level and
    must be explicitly defined by any subclass - these are noted explocitly
    in the module-level intro. The work of defining the various subclasses
    boils down to creating an appropriate implementation for this set of
    functions.
    """

    def __init__(self):
        super(CDIModel, self).__init__()

        self.loss_history = []
        self.training_history = ''
        self.epoch = 0

        # These attributes indicate to the CDIModel methods whether or not 
        # multi-GPU calculations are being performed. These flags help
        # trigger multi-GPU-specific function calls (i.e., all_reduce) and
        # prevent redundant plots/reports/saves during multi-GPU use.
        rank = os.environ.get('RANK')
        world_size = os.environ.get('WORLD_SIZE')

        # Rank of the subprocess running the GPU (defauly rank 0)
        self.rank = int(rank) if rank is not None else 0 
        # Total number of GPUs being used.    
        self.world_size = int(world_size) if world_size is not None else 1   
        self.multi_gpu_used = int(self.world_size) > 1     

        # Keep track of the time each loss history point was taken relative to
        # the initialization of this model.
        self.INITIAL_TIME = time.time()
        self.loss_times = []        


    def from_dataset(self, dataset):
        raise NotImplementedError()


    def interaction(self, *args):
        raise NotImplementedError()


    def forward_propagator(self, exit_wave):
        raise NotImplementedError()


    def backward_propagator(self, detector_wave):
        raise NotImplementedError()


    def measurement(self, detector_wave):
        raise NotImplementedError()


    def forward(self, *args):
        """The complete forward model

        This model relies on composing the interaction, forward propagator,
        and measurement functions which are required to be defined by all
        subclasses. It therefore should not be redefined by the subclasses.

        The arguments to this function, for any given subclass, will be
        the same as the arguments to the interaction function.
        """
        return self.measurement(self.forward_propagator(self.interaction(*args)))

    def loss(self, sim_data, real_data):
        raise NotImplementedError()

    
    def simulate_to_dataset(self, args_list):
        raise NotImplementedError()

    
    def store_detector_geometry(self, detector_geometry, dtype=t.float32):
        """Registers the information in a detector geometry dictionary

        Information about the detector geometry is passed in as a dictionary,
        but we want the various properties to be registered as buffers in
        the model. This has nice effects, for example automatically updating
        with model.to, and making it possible to automatically save them out.

        Parameters
        ----------
        detector_geometry : dict
            A dictionary containing at least the two entries 'distance' and 'basis'
        dtype : torch.dtype, default: torch.float32
            The datatype to convert the values to before registering
        """
        self.register_buffer('det_basis',
                             t.as_tensor(detector_geometry['basis'],
                                      dtype=dtype))
        
        if 'distance' in detector_geometry \
           and detector_geometry['distance'] is not None:                
            self.register_buffer('det_distance',
                                 t.as_tensor(detector_geometry['distance'],
                                          dtype=dtype))
        if 'corner' in detector_geometry \
           and detector_geometry['corner'] is not None:
            self.register_buffer('det_corner',
                                 t.as_tensor(detector_geometry['corner'],
                                          dtype=dtype))

    def get_detector_geometry(self):
        """Makes a detector geometry dictionary from the registered buffers

        This extracts a dictionary with the detector geometry data from
        the registered buffers, helpful for functions which expect the
        geometry data to be in this format.

        Returns
        -------
        detector_geometry : dict
            A dictionary containing at least the two entries 'distance' and 'basis', pulled from the model's buffers
        """
        detector_geometry = {}
        if hasattr(self, 'det_distance'):
            detector_geometry['distance'] = self.det_distance
        if hasattr(self, 'det_basis'):
            detector_geometry['basis'] = self.det_basis
        if hasattr(self, 'det_corner'):
            detector_geometry['corner'] = self.det_corner
        return detector_geometry    
    
    def save_results(self):
        """A convenience function to get the state dict as numpy arrays

        This function exists for two reasons, even though it is just a thin
        wrapper on top of t.module.state_dict(). First, because the model
        parameters for Automatic Differentiation ptychography and
        related CDI methods *are* the results, it's nice to explicitly
        recognize the role of extracting the state_dict as saving the
        results of the reconstruction

        Second, because display, further processing, long-term storage,
        etc. are often done with dictionaries of numpy arrays. So, it's useful
        to have a convenience function which does that conversion
        automatically.
        
        Returns
        -------
        results : dict
            A dictionary containing all the parameters and buffers of the model, i.e. the result of self.state_dict(), converted to numpy.
        """
        state_dict = nested_dict_to_numpy(self.state_dict())

        return {
            'state_dict': state_dict,
            'loss_history': np.array(self.loss_history),
            'epoch': self.epoch,
            'training_history': self.training_history,
            'loss_function': self.loss.__name__,
        }


    def save_to_h5(self, filename, *args):
        """Saves the results to a .mat file

        Parameters
        ----------
        filename : str
            The filename to save under
        *args
            Accepts any additional args that model.save_results needs, for this model
        """
        # FOR MULTI-GPU: Only run this method if it's called by the rank 0 GPU
        if not (self.multi_gpu_used and self.rank != 0):
            return nested_dict_to_h5(filename, self.save_results(*args))
    

    @contextmanager
    def save_on_exit(self, filename, *args, exception_filename=None):
        """Saves the results of the model when the context is exited

        If you wrap the main body of your code in this context manager,
        it will either save the results to a .h5 file upon completion,
        or when any exception is raised during execution.

        Parameters
        ----------
        filename : str
            The filename to save under, upon completion
        *args
            Accepts any additional args that model.save_results needs, for this model
        exception_filename : str
            Optional, a separate filename to use if an exception is raised during execution. Default is equal to filename
        """
        try:
            yield

            # Only let the Rank 0 GPU handle saving in multi-GPU
            if not (self.multi_gpu_used and self.rank != 0):
                self.save_to_h5(filename, *args)

        except Exception as e:
            if not (self.multi_gpu_used and self.rank != 0):
                if exception_filename is None:
                    exception_filename = filename
                self.save_to_h5(exception_filename, *args)
            raise e

    @contextmanager
    def save_on_exception(self, filename, *args):
        """Saves the results of the model if an exception occurs

        If you wrap the main body of your code in this context manager,
        it will save the results to a .h5 file if an exception is thrown.
        If the code completes without an exception, it will not save the
        results, expecting that the results are explicitly saved later

        Parameters
        ----------
        filename : str
            The filename to save under, in case of an exception
        *args
            Accepts any additional args that model.save_results needs, for this model
        """
        # FOR MULTI-GPU: Only run this method if it's called by the rank 0 GPU
        try:
            yield
        except Exception as e:
            if not (self.multi_gpu_used and self.rank != 0):
                self.save_to_h5(filename, *args)
                print('Intermediate results saved under name:')
                print(filename, flush=True)
            raise e


    def use_checkpoints(self, job_id, checkpoint_file_stem):
        self.current_checkpoint_id = 0
        self.job_id = job_id
        self.checkpoint_file_stem = checkpoint_file_stem

    def skip_computation(self):
        """Returns true if computations should be skipped due to checkpointing

        This is used internally by model.AD_optimize to make the checkpointing
        system work, but it is also useful to suppress printing when
        computations are being skipped
        """
        if (hasattr(self, 'current_checkpoint_id')
            and self.current_checkpoint_id != self.job_id):
            return True
        else:
            return False

    def save_checkpoint(self, *args, checkpoint_file=None):
        # FOR MULTI-GPU: Only run this method if it's called by the rank 0 GPU
        if self.multi_gpu_used and self.rank != 0:
            return
        
        checkpoint = self.save_results(*args)
        if (hasattr(self, 'current_optimizer')
            and self.current_optimizer is not None):
            checkpoint['optimizer_state_dict'] = \
            self.current_optimizer.state_dict()

        if checkpoint_file is None:
            checkpoint_file = (
                self.checkpoint_file_stem
                + '_' + str(self.current_checkpoint_id) + '.pt'
            )

        t.save(checkpoint, checkpoint_file)
        #nested_dict_to_h5(checkpoint_file, checkpoint)
            
    
    def load_checkpoint(self, checkpoint_file=None):
        if checkpoint_file is None:
            checkpoint_file = (
                self.checkpoint_file_stem
                + '_' + str(self.current_checkpoint_id) + '.pt'
            )

        checkpoint = t.load(checkpoint_file)
        
        state_dict = nested_dict_to_torch(checkpoint['state_dict'])
        self.load_state_dict(state_dict)

        self.loss_history = list(checkpoint['loss_history'])
        self.training_history = checkpoint['training_history']
        self.epoch = checkpoint['epoch']

        if (hasattr(self, 'current_optimizer')
            and self.current_optimizer is not None):
            self.current_optimizer.load_state_dict(
                checkpoint['optimizer_state_dict'])

    
    def checkpoint(self, *args):
        if not hasattr(self, 'current_checkpoint_id'):
            raise Exception('You must initialize checkpoints with model.use_checkpoints() before calling model.checkpoint()')

        if self.current_checkpoint_id == self.job_id:
            self.save_checkpoint(*args)
            exit()
        elif self.current_checkpoint_id + 1 == self.job_id:
            self.load_checkpoint()

        self.current_checkpoint_id += 1

<<<<<<< HEAD
    
=======
>>>>>>> 5d43b058
    def Adam_optimize(
            self,
            iterations: int,
            dataset: CDataset,
            batch_size: int = 15,
            lr: float = 0.005,
            betas: Tuple[float] = (0.9, 0.999),
            schedule: bool = False,
            amsgrad: bool = False,
            subset: Union[int, List[int]] = None,
            regularization_factor: Union[float, List[float]] = None,
            thread=True,
            calculation_width=10
    ):
        """
        Runs a round of reconstruction using the Adam optimizer from
<<<<<<< HEAD
        cdtools.reconstructors.Adam.
=======
        cdtools.reconstructors.AdamReconstructor.
>>>>>>> 5d43b058

        This is generally accepted to be the most robust algorithm for use
        with ptychography. Like all the other optimization routines,
        it is defined as a generator function, which yields the average
        loss each epoch.

        Parameters
        ----------
        iterations : int
            How many epochs of the algorithm to run.
        dataset : CDataset
            The dataset to reconstruct against.
        batch_size : int
            Optional, the size of the minibatches to use.
        lr : float
            Optional, The learning rate (alpha) to use. Defaultis 0.005. 
            0.05 is typically the highest possible value with any chance 
            of being stable.
        betas : tuple(float)
            Optional, the beta_1 and beta_2 to use. Default is (0.9, 0.999).
        schedule : bool
            Optional, whether to use the ReduceLROnPlateau scheduler.
        amsgrad : bool
            Optional, whether to use the AMSGrad variant of this algorithm.
        subset : list(int) or int
            Optional, a pattern index or list of pattern indices to use
        regularization_factor : float or list(float).
            Optional, if the model has a regularizer defined, the set of 
            parameters to pass the regularizer method.
        thread : bool
            Default True, whether to run the computation in a separate thread 
            to allow interaction with plots during computation.
        calculation_width : int
            Default 10, how many translations to pass through at once for 
            each round of gradient accumulation. Does not affect the result, 
            only the calculation speed. 
        
        """
<<<<<<< HEAD
        # We want to have model.Adam_optimize call AND store cdtools.reconstructors.Adam
        # to perform reconstructions without creating a new reconstructor each time we 
        # update the hyperparameters.
        # 
        # The only way to do this is to make the Adam reconstructor an attribute
        # of the model. But since the Adam reconstructor also depends on CDIModel,
        # this seems to give rise to a circular import error unless
        # we import cdtools.reconstructors within this method:
        if not hasattr(self, 'reconstructor'):
            from cdtools.reconstructors import Adam
            self.reconstructor = Adam(model=self, 
                                  dataset=dataset, 
                                  subset=subset)
        
        # Run some reconstructions
        return self.reconstructor.optimize(iterations=iterations,
                                       batch_size=batch_size,
                                       lr=lr,
                                       betas=betas,
                                       schedule=schedule,
                                       amsgrad=amsgrad,
                                       regularization_factor=regularization_factor,
                                       thread=thread,
                                       calculation_width=calculation_width)


    def LBFGS_optimize(self, 
                       iterations: int, 
                       dataset: CDataset,
                       lr: float = 0.1,
                       history_size: int = 2, 
                       subset: Union[int, List[int]] = None,
                       regularization_factor: Union[float, List[float]] =None, 
                       thread: bool = True,
                       calculation_width: int = 10, 
                       line_search_fn: str = None):
        """
        Runs a round of reconstruction using the L-BFGS optimizer from
        cdtools.reconstructors.LBFGS.
=======
        reconstructor = AdamReconstructor(
            model=self,
            dataset=dataset,
            subset=subset,
        )
        
        # Run some reconstructions
        return reconstructor.optimize(
            iterations=iterations,
            batch_size=batch_size,
            lr=lr,
            betas=betas,
            schedule=schedule,
            amsgrad=amsgrad,
            regularization_factor=regularization_factor, # noqa
            thread=thread,
            calculation_width=calculation_width,
        )

    def LBFGS_optimize(self,
                       iterations: int,
                       dataset: CDataset,
                       lr: float = 0.1,
                       history_size: int = 2,
                       subset: Union[int, List[int]] = None,
                       regularization_factor: Union[float, List[float]] =None,
                       thread: bool = True,
                       calculation_width: int = 10,
                       line_search_fn: str = None):
        """
        Runs a round of reconstruction using the L-BFGS optimizer from
        cdtools.reconstructors.LBFGSReconstructor.
>>>>>>> 5d43b058

        This algorithm is often less stable that Adam, however in certain
        situations or geometries it can be shockingly efficient. Like all
        the other optimization routines, it is defined as a generator
        function which yields the average loss each epoch.

        NOTE: There is no batch size, because it is a usually a bad idea to use
        LBFGS on anything but all the data at onece

        Parameters
        ----------
        iterations : int
            How many epochs of the algorithm to run.
        dataset : CDataset
            The dataset to reconstruct against.
        lr : float
            Optional, the learning rate to use.
        history_size : int
            Optional, the length of the history to use.
        subset : list(int) or int
            Optional, a pattern index or list of pattern indices to use.
        regularization_factor : float or list(float)
<<<<<<< HEAD
            Optional, if the model has a regularizer defined, the set of parameters 
            to pass the regularizer method.
        thread : bool
            Default True, whether to run the computation in a separate thread to allow 
            interaction with plots during computation.
        calculation_width : int
            Default 10, how many translations to pass through at once for each round of 
            gradient accumulation. Does not affect the result, only the calculation speed 
        """
        # We want to have model.LBFGS_optimize store cdtools.reconstructors.LBFGS
        # as an attribute to run reconstructions without generating new reconstructors
        # each time CDIModel.LBFGS_optimize is called.
        # 
        # Since the LBFGS reconstructor also depends on CDIModel, a circular import error 
        # arises unless we import cdtools.reconstructors within this method:
        if not hasattr(self, 'reconstructor'):
            from cdtools.reconstructors import LBFGS
            self.reconstructor = LBFGS(model=self, 
                                   dataset=dataset, 
                                   subset=subset)
        
        # Run some reconstructions
        return self.reconstructor.optimize(iterations=iterations,
                                       lr=lr,
                                       history_size=history_size,
                                       regularization_factor=regularization_factor,
                                       thread=thread,
                                       calculation_width=calculation_width,
                                       line_search_fn = line_search_fn)


    def SGD_optimize(self, 
                     iterations: int, 
                     dataset: CDataset, 
                     batch_size: int = None,
                     lr: float = 2e-7, 
                     momentum: float = 0, 
                     dampening: float = 0, 
                     weight_decay: float = 0,
                     nesterov: bool = False, 
                     subset: Union[int, List[int]] = None, 
                     regularization_factor: Union[float, List[float]] = None,
                     thread: bool = True, 
                     calculation_width: int = 10):
        """
        Runs a round of reconstruction using the SGD optimizer from
        cdtools.reconstructors.SGD.
=======
            Optional, if the model has a regularizer defined, the set of
            parameters to pass the regularizer method.
        thread : bool
            Default True, whether to run the computation in a separate thread
            to allow interaction with plots during computation.
        calculation_width : int
            Default 10, how many translations to pass through at once for each
            round of gradient accumulation. Does not affect the result, only
            the calculation speed.
        """
        reconstructor = LBFGSReconstructor(
            model=self,
            dataset=dataset,
            subset=subset,
        )
        
        # Run some reconstructions
        return reconstructor.optimize(
            iterations=iterations,
            lr=lr,
            history_size=history_size,
            regularization_factor=regularization_factor, # noqa
            thread=thread,
            calculation_width=calculation_width,
            line_search_fn=line_search_fn,
        )
    
    def SGD_optimize(self, 
                     iterations: int,
                     dataset: CDataset,
                     batch_size: int = None,
                     lr: float = 2e-7,
                     momentum: float = 0,
                     dampening: float = 0,
                     weight_decay: float = 0,
                     nesterov: bool = False,
                     subset: Union[int, List[int]] = None,
                     regularization_factor: Union[float, List[float]] = None,
                     thread: bool = True,
                     calculation_width: int = 10):
        """
        Runs a round of reconstruction using the SGD optimizer from
        cdtools.reconstructors.SGDReconstructor.
>>>>>>> 5d43b058

        This algorithm is often less stable that Adam, but it is simpler
        and is the basic workhorse of gradience descent.

        Parameters
        ----------
        iterations : int
            How many epochs of the algorithm to run.
        dataset : CDataset
            The dataset to reconstruct against.
        batch_size : int
            Optional, the size of the minibatches to use.
        lr : float
            Optional, the learning rate to use.
        momentum : float
            Optional, the length of the history to use.
        dampening : float
            Optional, dampening for the momentum.
        weight_decay : float
            Optional, weight decay (L2 penalty).
        nesterov : bool
            Optional, enables Nesterov momentum. Only applicable when momentum 
            is non-zero. 
        subset : list(int) or int
            Optional, a pattern index or list of pattern indices to use.
        regularization_factor : float or list(float)
            Optional, if the model has a regularizer defined, the set of 
            parameters to pass the regularizer method.
        thread : bool
            Default True, whether to run the computation in a separate thread 
            to allow interaction with plots during computation.
        calculation_width : int
            Default 10, how many translations to pass through at once for each 
            round of gradient accumulation.

        """
<<<<<<< HEAD
        # We want to have model.SGD_optimize store cdtools.reconstructors.SGD
        # as an attribute to run reconstructions without generating new reconstructors
        # each time CDIModel.SGD_optimize is called.
        # 
        # Since the SGD reconstructor also depends on CDIModel, a circular import error 
        # arises unless we import cdtools.reconstructors within this method:
        if not hasattr(self, 'reconstructor'):
            from cdtools.reconstructors import SGD
            self.reconstructor = SGD(model=self, 
                                 dataset=dataset, 
                                 subset=subset)
    
        # Run some reconstructions
        return self.reconstructor.optimize(iterations=iterations,
                                       batch_size=batch_size,
                                       lr=lr,
                                       momentum=momentum,
                                       dampening=dampening,
                                       weight_decay=weight_decay,
                                       nesterov=nesterov,
                                       regularization_factor=regularization_factor,
                                       thread=thread,
                                       calculation_width=calculation_width)
=======
        reconstructor = SGDReconstructor(
            model=self, 
            dataset=dataset, 
            subset=subset,
        )

        # Run some reconstructions
        return reconstructor.optimize(
            iterations=iterations,
            batch_size=batch_size,
            lr=lr,
            momentum=momentum,
            dampening=dampening,
            weight_decay=weight_decay,
            nesterov=nesterov,
            regularization_factor=regularization_factor, # noqa
            thread=thread,
            calculation_width=calculation_width,
        )
>>>>>>> 5d43b058


    def report(self):
        """Returns a string with info about the latest reconstruction iteration

        Returns
        -------
        report : str
            A string with basic info on the latest iteration
        """
        if hasattr(self, 'latest_iteration_time'):
            epoch = len(self.loss_history)
            dt = self.latest_iteration_time
            loss = self.loss_history[-1]
            msg = f'Epoch {epoch:3d} completed in {dt:0.2f} s with loss {loss:.5e}'
        else:
            msg = 'No reconstruction iterations performed yet!'

        return msg

    # By default, the plot_list is empty
    plot_list = []


    def inspect(self, dataset=None, update=True):
        """Plots all the plots defined in the model's plot_list attribute

        If update is set to True, it will update any previously plotted set
        of plots, if one exists, and then redraw them. Otherwise, it will
        plot a new set, and any subsequent updates will update the new set

        Optionally, a dataset can be passed, which will allow plotting of any
        registered plots which need to incorporate some information from
        the dataset (such as geometry or a comparison with measured data).

        Plots can be registered in any subclass by defining the plot_list
        attribute. This should be a list of tuples in the following format:
        ( 'Plot Title', function_to_generate_plot(self),
        function_to_determine_whether_to_plot(self))

        Where the third element in the tuple (a function that returns
        True if the plot is relevant) is not required.

        Parameters
        ----------
        dataset : CDataset
            Optional, a dataset matched to the model type
        update : bool, default: True
            Whether to update existing plots or plot new ones

        """
        # FOR MULTI-GPU: Only run this method if it's called by the rank 0 GPU
        if self.multi_gpu_used and self.rank != 0:
            return

        # We find or create all the figures
        first_update = False
        if update and hasattr(self, 'figs') and self.figs:
            figs = self.figs
        elif update:
            figs = None
            self.figs = []
            first_update = True
        else:
            figs = None
            self.figs = []

        idx = 0
        for plots in self.plot_list:
            # If a conditional is included in the plot, we check whether
            # it is True
            try:
                if len(plots) >=3 and not plots[2](self):
                    continue
            except TypeError as e:
                if len(plots) >= 3 and not plots[2](self, dataset):
                    continue

            name = plots[0]
            plotter = plots[1]

            if figs is None:
                fig = plt.figure()
                self.figs.append(fig)
            else:
                fig = figs[idx]

                
            try: # We try just plotting using the simplest allowed signature
                plotter(self,fig)
                plt.title(name)
            except TypeError as e:
                # TypeError implies it wanted another argument, i.e. a dataset
                if dataset is not None:
                    try:
                        plotter(self, fig, dataset)
                        plt.title(name)
                    except Exception as e: # Don't raise errors: it's just plots
                        pass

            except Exception as e: # Don't raise errors, it's just a plot
                pass

            idx += 1

            if update:
                # This seems to update the figure without blocking.
                plt.draw()
                fig.canvas.start_event_loop(0.001)

        if first_update:
            # But this is needed the first time the figures update, or
            # they won't get drawn at all
            plt.pause(0.05 * len(self.figs))


    def save_figures(self, prefix='', extension='.pdf'):
        """Saves all currently open inspection figures.

        Note that this function is not very intelligent - so, for example,
        if multiple probe modes are being reconstructed and the probe
        plotting function allows one to scroll between different modes, it
        will simply save whichever mode happens to be showing at the moment.
        Therefore, this should not be treated as a good way of saving out
        the full state of the reconstruction.

        By default, the files will be named by the figure titles as defined
        in the plot_list. Files can be saved with any extension suported by
        matplotlib.pyplot.savefig.

        Parameters
        ----------
        prefix : str
            Optional, a string to prepend to the saved figure names
        extention : strategy
            Default is .eps, the file extension to save with.
        """
        # FOR MULTI-GPU: Only run this method if it's called by the rank 0 GPU
        if self.multi_gpu_used and self.rank != 0:
            return
        
        if hasattr(self, 'figs') and self.figs:
            figs = self.figs
        else:
            return # No figures to save

        for fig in self.figs:
            fig.savefig(prefix + fig.axes[0].get_title() + extension,
                        bbox_inches = 'tight')


    def compare(self, dataset, logarithmic=False):
        """Opens a tool for comparing simulated and measured diffraction patterns

        This does what it says on the tin.
        
        Also, I am very sorry, the implementation was done while I was
        possessed by Beezlebub - do not try to fix this, if it breaks just
        kill it and start from scratch.

        Parameters
        ----------
        dataset : CDataset
            A dataset containing the simulated diffraction patterns to compare against
        logarithmic : bool, default: False
            Whether to plot the diffraction on a logarithmic scale
        """

        # FOR MULTI-GPU: Only run this method if it's called by the rank 0 GPU
        if self.multi_gpu_used and self.rank != 0:
            return

        fig, axes = plt.subplots(1,3,figsize=(12,5.3))
        fig.tight_layout(rect=[0.02, 0.09, 0.98, 0.96])
        axslider = plt.axes([0.15,0.06,0.75,0.03])


        def update_colorbar(im):
            if hasattr(im, 'norecurse') and im.norecurse:
                im.norecurse=False
                return

            im.norecurse=True
            im.set_clim(vmin=np.min(im.get_array()),vmax=np.max(im.get_array()))

        def update(idx):
            idx = int(idx) % len(dataset)
            fig.pattern_idx = idx
            updating = True if len(axes[0].images) >= 1 else False

            inputs, output = dataset[idx:idx+1]
            sim_data = self.forward(*inputs).detach().cpu().numpy()
            # The length of sim_data.shape changes when you're doing 
            # either a ptycho (3) or an RPI (2) reconstruction.
            # We need to make sure that sim_data is 2D.
            if len(sim_data.shape) > 2:
                sim_data = sim_data[0]

            meas_data = output.detach().cpu().numpy()[0]
            if hasattr(self, 'mask') and self.mask is not None:
                mask = self.mask.detach().cpu().numpy()
            else:
                mask = 1

            if logarithmic:
                sim_data =np.log(sim_data)/np.log(10)
                meas_data = np.log(meas_data)/np.log(10)

            if not updating:
                axes[0].set_title('Simulated')
                axes[1].set_title('Measured')
                axes[2].set_title('Difference')

                sim = axes[0].imshow(sim_data)
                meas = axes[1].imshow(meas_data * mask)
                diff = axes[2].imshow((sim_data-meas_data) * mask)

                cb1 = plt.colorbar(sim, ax=axes[0], orientation='horizontal',format='%.2e',ticks=ticker.LinearLocator(numticks=5),pad=0.1,fraction=0.1)
                cb1.ax.tick_params(labelrotation=20)
                cb1.ax.callbacks.connect('xlim_changed', lambda ax: update_colorbar(sim))
                cb2 = plt.colorbar(meas, ax=axes[1], orientation='horizontal',format='%.2e',ticks=ticker.LinearLocator(numticks=5),pad=0.1,fraction=0.1)
                cb2.ax.tick_params(labelrotation=20)
                cb2.ax.callbacks.connect('xlim_changed', lambda ax: update_colorbar(meas))
                cb3 = plt.colorbar(diff, ax=axes[2], orientation='horizontal',format='%.2e',ticks=ticker.LinearLocator(numticks=5),pad=0.1,fraction=0.1)
                cb3.ax.tick_params(labelrotation=20)
                cb3.ax.callbacks.connect('xlim_changed', lambda ax: update_colorbar(diff))

            else:

                sim = axes[0].images[-1]
                sim.set_data(sim_data)
                update_colorbar(sim)

                meas = axes[1].images[-1]
                meas.set_data(meas_data * mask)
                update_colorbar(meas)

                diff = axes[2].images[-1]
                diff.set_data((sim_data-meas_data) * mask)
                update_colorbar(diff)


        # This is dumb but the slider doesn't work unless a reference to it is
        # kept somewhere...
        self.slider = Slider(axslider, 'Pattern #', 0, len(dataset)-1, valstep=1, valfmt="%d")
        self.slider.on_changed(update)

        def on_action(event):
            if not hasattr(event, 'button'):
                event.button = None
            if not hasattr(event, 'key'):
                event.key = None

            if event.key == 'up' or event.button == 'up':
                update(fig.pattern_idx - 1)
            elif event.key == 'down' or event.button == 'down':
                update(fig.pattern_idx + 1)
            self.slider.set_val(fig.pattern_idx)
            plt.draw()

        fig.canvas.mpl_connect('key_press_event',on_action)
        fig.canvas.mpl_connect('scroll_event',on_action)
        update(0)<|MERGE_RESOLUTION|>--- conflicted
+++ resolved
@@ -36,10 +36,7 @@
 import time
 from contextlib import contextmanager
 from cdtools.tools.data import nested_dict_to_h5, h5_to_nested_dict, nested_dict_to_numpy, nested_dict_to_torch
-<<<<<<< HEAD
-=======
 from cdtools.reconstructors import AdamReconstructor, LBFGSReconstructor, SGDReconstructor
->>>>>>> 5d43b058
 from cdtools.datasets import CDataset
 from typing import List, Union, Tuple
 import os
@@ -351,10 +348,6 @@
 
         self.current_checkpoint_id += 1
 
-<<<<<<< HEAD
-    
-=======
->>>>>>> 5d43b058
     def Adam_optimize(
             self,
             iterations: int,
@@ -371,11 +364,7 @@
     ):
         """
         Runs a round of reconstruction using the Adam optimizer from
-<<<<<<< HEAD
-        cdtools.reconstructors.Adam.
-=======
         cdtools.reconstructors.AdamReconstructor.
->>>>>>> 5d43b058
 
         This is generally accepted to be the most robust algorithm for use
         with ptychography. Like all the other optimization routines,
@@ -414,47 +403,6 @@
             only the calculation speed. 
         
         """
-<<<<<<< HEAD
-        # We want to have model.Adam_optimize call AND store cdtools.reconstructors.Adam
-        # to perform reconstructions without creating a new reconstructor each time we 
-        # update the hyperparameters.
-        # 
-        # The only way to do this is to make the Adam reconstructor an attribute
-        # of the model. But since the Adam reconstructor also depends on CDIModel,
-        # this seems to give rise to a circular import error unless
-        # we import cdtools.reconstructors within this method:
-        if not hasattr(self, 'reconstructor'):
-            from cdtools.reconstructors import Adam
-            self.reconstructor = Adam(model=self, 
-                                  dataset=dataset, 
-                                  subset=subset)
-        
-        # Run some reconstructions
-        return self.reconstructor.optimize(iterations=iterations,
-                                       batch_size=batch_size,
-                                       lr=lr,
-                                       betas=betas,
-                                       schedule=schedule,
-                                       amsgrad=amsgrad,
-                                       regularization_factor=regularization_factor,
-                                       thread=thread,
-                                       calculation_width=calculation_width)
-
-
-    def LBFGS_optimize(self, 
-                       iterations: int, 
-                       dataset: CDataset,
-                       lr: float = 0.1,
-                       history_size: int = 2, 
-                       subset: Union[int, List[int]] = None,
-                       regularization_factor: Union[float, List[float]] =None, 
-                       thread: bool = True,
-                       calculation_width: int = 10, 
-                       line_search_fn: str = None):
-        """
-        Runs a round of reconstruction using the L-BFGS optimizer from
-        cdtools.reconstructors.LBFGS.
-=======
         reconstructor = AdamReconstructor(
             model=self,
             dataset=dataset,
@@ -487,7 +435,6 @@
         """
         Runs a round of reconstruction using the L-BFGS optimizer from
         cdtools.reconstructors.LBFGSReconstructor.
->>>>>>> 5d43b058
 
         This algorithm is often less stable that Adam, however in certain
         situations or geometries it can be shockingly efficient. Like all
@@ -510,55 +457,6 @@
         subset : list(int) or int
             Optional, a pattern index or list of pattern indices to use.
         regularization_factor : float or list(float)
-<<<<<<< HEAD
-            Optional, if the model has a regularizer defined, the set of parameters 
-            to pass the regularizer method.
-        thread : bool
-            Default True, whether to run the computation in a separate thread to allow 
-            interaction with plots during computation.
-        calculation_width : int
-            Default 10, how many translations to pass through at once for each round of 
-            gradient accumulation. Does not affect the result, only the calculation speed 
-        """
-        # We want to have model.LBFGS_optimize store cdtools.reconstructors.LBFGS
-        # as an attribute to run reconstructions without generating new reconstructors
-        # each time CDIModel.LBFGS_optimize is called.
-        # 
-        # Since the LBFGS reconstructor also depends on CDIModel, a circular import error 
-        # arises unless we import cdtools.reconstructors within this method:
-        if not hasattr(self, 'reconstructor'):
-            from cdtools.reconstructors import LBFGS
-            self.reconstructor = LBFGS(model=self, 
-                                   dataset=dataset, 
-                                   subset=subset)
-        
-        # Run some reconstructions
-        return self.reconstructor.optimize(iterations=iterations,
-                                       lr=lr,
-                                       history_size=history_size,
-                                       regularization_factor=regularization_factor,
-                                       thread=thread,
-                                       calculation_width=calculation_width,
-                                       line_search_fn = line_search_fn)
-
-
-    def SGD_optimize(self, 
-                     iterations: int, 
-                     dataset: CDataset, 
-                     batch_size: int = None,
-                     lr: float = 2e-7, 
-                     momentum: float = 0, 
-                     dampening: float = 0, 
-                     weight_decay: float = 0,
-                     nesterov: bool = False, 
-                     subset: Union[int, List[int]] = None, 
-                     regularization_factor: Union[float, List[float]] = None,
-                     thread: bool = True, 
-                     calculation_width: int = 10):
-        """
-        Runs a round of reconstruction using the SGD optimizer from
-        cdtools.reconstructors.SGD.
-=======
             Optional, if the model has a regularizer defined, the set of
             parameters to pass the regularizer method.
         thread : bool
@@ -602,7 +500,6 @@
         """
         Runs a round of reconstruction using the SGD optimizer from
         cdtools.reconstructors.SGDReconstructor.
->>>>>>> 5d43b058
 
         This algorithm is often less stable that Adam, but it is simpler
         and is the basic workhorse of gradience descent.
@@ -639,31 +536,6 @@
             round of gradient accumulation.
 
         """
-<<<<<<< HEAD
-        # We want to have model.SGD_optimize store cdtools.reconstructors.SGD
-        # as an attribute to run reconstructions without generating new reconstructors
-        # each time CDIModel.SGD_optimize is called.
-        # 
-        # Since the SGD reconstructor also depends on CDIModel, a circular import error 
-        # arises unless we import cdtools.reconstructors within this method:
-        if not hasattr(self, 'reconstructor'):
-            from cdtools.reconstructors import SGD
-            self.reconstructor = SGD(model=self, 
-                                 dataset=dataset, 
-                                 subset=subset)
-    
-        # Run some reconstructions
-        return self.reconstructor.optimize(iterations=iterations,
-                                       batch_size=batch_size,
-                                       lr=lr,
-                                       momentum=momentum,
-                                       dampening=dampening,
-                                       weight_decay=weight_decay,
-                                       nesterov=nesterov,
-                                       regularization_factor=regularization_factor,
-                                       thread=thread,
-                                       calculation_width=calculation_width)
-=======
         reconstructor = SGDReconstructor(
             model=self, 
             dataset=dataset, 
@@ -683,7 +555,6 @@
             thread=thread,
             calculation_width=calculation_width,
         )
->>>>>>> 5d43b058
 
 
     def report(self):
